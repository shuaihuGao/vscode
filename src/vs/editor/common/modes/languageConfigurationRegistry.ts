--- conflicted
+++ resolved
@@ -276,15 +276,10 @@
 
 	public getWordDefinitions(): [LanguageId, RegExp][] {
 		let result: [LanguageId, RegExp][] = [];
-<<<<<<< HEAD
-		this._entries.forEach((value: RichEditSupport | undefined, language: LanguageId, languages) => {
-			result.push([language, value!.wordDefinition]);
-=======
 		this._entries.forEach((value, language) => {
 			if (value) {
 				result.push([language, value.wordDefinition]);
 			}
->>>>>>> b1e4c4ca
 		});
 		return result;
 	}
