--- conflicted
+++ resolved
@@ -260,6 +260,9 @@
 
 	dispose(): void {
 
+		// Model
+		this.model = undefined;
+
 		// Model reference
 		dispose(this.cachedTextFileModelReference);
 		this.cachedTextFileModelReference = undefined;
@@ -292,19 +295,4 @@
 
 		return false;
 	}
-<<<<<<< HEAD
-=======
-
-	dispose(): void {
-
-		// Model
-		this.model = undefined;
-
-		// Model reference
-		dispose(this.cachedTextFileModelReference);
-		this.cachedTextFileModelReference = undefined;
-
-		super.dispose();
-	}
->>>>>>> b1e4c4ca
 }