--- conflicted
+++ resolved
@@ -13,10 +13,6 @@
 import { IEditorService } from 'vs/workbench/services/editor/common/editorService';
 import { RunOnceWorker } from 'vs/base/common/async';
 import { ICodeEditorService } from 'vs/editor/browser/services/codeEditorService';
-<<<<<<< HEAD
-import { isEqual } from 'vs/base/common/resources';
-=======
->>>>>>> 66c09fb6
 
 export class TextFileEditorTracker extends Disposable implements IWorkbenchContribution {
 
@@ -61,13 +57,8 @@
 				return false; // resource must not be pending to save
 			}
 
-<<<<<<< HEAD
-			if (this.editorService.editors.some(editor => isEqual(editor.resource, resource))) {
-				return false; // some editor already opened the resource
-=======
 			if (this.editorService.isOpen({ resource })) {
 				return false; // model must not be opened already as file
->>>>>>> 66c09fb6
 			}
 
 			return true;
